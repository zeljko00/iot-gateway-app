--- conflicted
+++ resolved
@@ -18,7 +18,7 @@
 errorLogger = logging.getLogger('customErrorLogger')
 customLogger = logging.getLogger("customConsoleLogger")
 
-<<<<<<< HEAD
+
 conf_file_path = "configuration/sensor_conf.json"
 app_conf_file_path = "configuration/app_conf.json"
 
@@ -26,12 +26,7 @@
 temp_topic="sensors/temperature"
 load_topic="sensors/arm-load"
 fuel_topic="sensors/fuel-level"
-=======
-transport_protocol = "tcp"
-temp_topic = "sensors/temperature"
-load_topic = "sensors/arm-load"
-fuel_topic = "sensors/fuel-level"
->>>>>>> 632971ce
+
 
 data_pattern = "[ value={} , time={} , unit={} ]"
 time_format = "%d.%m.%Y %H:%M:%S"
@@ -74,14 +69,8 @@
 fuel_alarm_topic = "alarms/fuel"
 
 
-<<<<<<< HEAD
 def read_can(execution_flag, config_flag, init_flags, can_lock):
-=======
-def read_can(interface, channel, bitrate, is_can_temp, is_can_load, is_can_fuel, conf_data, flag):
-    bus = can.interface.Bus(interface=interface,
-                            channel=channel,
-                            bitrate=bitrate)
->>>>>>> 632971ce
+
 
     customLogger.debug("CAN process started!")
 
@@ -131,6 +120,7 @@
     stop_can(notifier, bus, temp_client, load_client, fuel_client)
     # TODO on_disconnect
     execution_flag.clear()
+
 
 def stop_can(notifier, bus, temp_client, load_client, fuel_client):
     if notifier is not None:
@@ -157,11 +147,7 @@
                                  mqtt_pass=conf_data[mqtt_broker][mqtt_password],
                                  broker_address=conf_data[mqtt_broker][address],
                                  broker_port=conf_data[mqtt_broker][port],
-<<<<<<< HEAD
                                  keepalive=2 * 3,
-=======
-                                 keepalive=conf_data[temp_sensor][interval] * 3,
->>>>>>> 632971ce
                                  infoLogger=infoLogger,
                                  errorLogger=errorLogger,
                                  flag=flag,
@@ -217,21 +203,12 @@
                                  mqtt_pass=conf_data[mqtt_broker][mqtt_password],
                                  broker_address=conf_data[mqtt_broker][address],
                                  broker_port=conf_data[mqtt_broker][port],
-<<<<<<< HEAD
                                  keepalive=2 * 3,
-=======
-                                 keepalive=conf_data[fuel_sensor][interval] * 3,
->>>>>>> 632971ce
                                  infoLogger=infoLogger,
                                  errorLogger=errorLogger,
                                  flag=flag,
                                  sensor_type="FUEL",
                                  bus=bus)
-<<<<<<< HEAD
-=======
-
-        def on_message_fuel_alarm(client, userdata, msg):
->>>>>>> 632971ce
 
         def on_message_fuel_alarm(client, userdata, msg):
             can_message = can.Message(arbitration_id=0x122,
@@ -249,7 +226,7 @@
     return temp_client, load_client, fuel_client
 
 
-<<<<<<< HEAD
+
 def read_app_conf():
     data = None
     try:
@@ -264,21 +241,6 @@
                 load_settings: {"load_interval": 20, mode: "SIMULATOR"}, }
     return data
 
-=======
-    while not flag.is_set():  # TODO wait
-        # print("WAITING")
-        time.sleep(period)
-
-    notifier.stop(timeout=5)
-    if temp_client is not None:
-        temp_client.disconnect()
-    if load_client is not None:
-        load_client.disconnect()
-    if fuel_client is not None:
-        fuel_client.disconnect()
-    # TODO on_disconnect
-
->>>>>>> 632971ce
 
 def on_publish(topic, payload, qos):
     pass
@@ -312,11 +274,8 @@
         customLogger.critical("CAN Load alarm client failed to establish connection with MQTT broker!")
 
 
-<<<<<<< HEAD
-#TODO same method differed string
-=======
+
 # TODO same method differed string
->>>>>>> 632971ce
 def on_connect_temp_sensor(client, userdata, flags, rc, props):
     if rc == 0:
         infoLogger.info("CAN Temperature sensor successfully established connection with MQTT broker!")
@@ -361,7 +320,7 @@
             fuel_client.connect()
         self.fuel_client = fuel_client
 
-<<<<<<< HEAD
+
     def set_temp_client(self, client):
         if client is None:
             if self.temp_client is not None:
@@ -380,8 +339,6 @@
                 self.temp_client.disconnect()
         self.fuel_client = client
 
-=======
->>>>>>> 632971ce
     def on_message_received(self, msg):
         # msg.data is a byte array, need to turn it into a single value
 
@@ -395,29 +352,7 @@
             self.load_client.try_reconnect()
         if self.fuel_client is not None:
             self.fuel_client.try_reconnect()
-<<<<<<< HEAD
-        try:
-            if hex(msg.arbitration_id) == "0x123" and self.temp_client is not None:
-                self.temp_client.publish(temp_topic, data_pattern.format("{:.2f}".format(float_value), str(time.strftime(time_format, time.localtime())), celzius), qos)
-                customLogger.info("Temperature: " + data_pattern.format("{:.2f}".format(float_value),
-                                                                 str(time.strftime(time_format, time.localtime())), celzius))
-            elif hex(msg.arbitration_id) == "0x124" and self.load_client is not None:
-                self.load_client.publish(load_topic, data_pattern.format("{:.2f}".format(float_value),
-                                                                    str(time.strftime(time_format, time.localtime())),
-                                                                    celzius), qos)
-                customLogger.info("Load: " + data_pattern.format("{:.2f}".format(float_value),
-                                                                        str(time.strftime(time_format, time.localtime())),
-                                                                        kg))
-            elif hex(msg.arbitration_id) == "0x125" and self.fuel_client is not None:
-                self.fuel_client.publish(fuel_topic, data_pattern.format("{:.2f}".format(float_value),
-                                                                    str(time.strftime(time_format, time.localtime())),
-                                                                    celzius), qos)
-                customLogger.info("Fuel: " + data_pattern.format("{:.2f}".format(float_value),
-                                                                        str(time.strftime(time_format, time.localtime())),
-                                                                         l))
-        except:
-            errorLogger.error("Error has occurred while sending data to gateway. Check the MQTT clients!")
-=======
+
         if hex(msg.arbitration_id) == "0x123" and self.temp_client is not None:
             self.temp_client.publish(
                 temp_topic, data_pattern.format(
@@ -440,5 +375,4 @@
                                                                      celzius), qos)
             customLogger.info("Fuel: " + data_pattern.format("{:.2f}".format(float_value),
                                                              str(time.strftime(time_format, time.localtime())),
-                                                             _l))
->>>>>>> 632971ce
+                                                             _l))