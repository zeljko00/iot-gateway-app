import can
import logging.config

import numpy as np
import paho.mqtt.client as mqtt
import logging
import time
import struct

from multiprocessing import Process, Event
from src.mqtt_utils import MQTTClient


logging.config.fileConfig('logging.conf')
infoLogger = logging.getLogger('customInfoLogger')
errorLogger = logging.getLogger('customErrorLogger')
customLogger = logging.getLogger("customConsoleLogger")

transport_protocol = "tcp"
temp_topic = "sensors/temperature"
load_topic = "sensors/arm-load"
fuel_topic = "sensors/fuel-level"

data_pattern = "[ value={} , time={} , unit={} ]"
time_format = "%d.%m.%Y %H:%M:%S"
celzius = "C"
kg = "kg"
_l = "l"

mode = "mode"
temp_settings = "temp_settings"
load_settings = "load_settings"
fuel_settings = "fuel_settings"
can_general_settings = "can_general_settings"
channel = "channel"
interface = "interface"
bitrate = "bitrate"

temp_sensor = "temp_sensor"
arm_sensor = "arm_sensor"
arm_min_t = "min_t"
arm_max_t = "max_t"
fuel_sensor = "fuel_sensor"
fuel_consumption = "consumption"
fuel_capacity = "capacity"
fuel_efficiency = "efficiency"
fuel_refill = "refill"
interval = "period"
mqtt_user = "username"
mqtt_password = "password"
max = "max_val"
min = "min_val"
avg = "avg_val"
mqtt_broker = "mqtt_broker"
address = "address"
port = "port"

qos = 2
temp_alarm_topic = "alarms/temperature"
load_alarm_topic = "alarms/load"
fuel_alarm_topic = "alarms/fuel"


def read_can(interface, channel, bitrate, is_can_temp, is_can_load, is_can_fuel, conf_data, flag):
    bus = can.interface.Bus(interface=interface,
                            channel=channel,
                            bitrate=bitrate)

    customLogger.debug("CAN process started!")
    period = conf_data[temp_sensor][interval]
    if period == 0:
        period = 1
    period = abs(round(period))

    temp_client = None
    load_client = None
    fuel_client = None

    if is_can_temp:
        temp_client = MQTTClient("temp-can-sensor-mqtt-client", transport_protocol=transport_protocol,
                                 protocol_version=mqtt.MQTTv5,
                                 mqtt_username=conf_data[mqtt_broker][mqtt_user],
                                 mqtt_pass=conf_data[mqtt_broker][mqtt_password],
                                 broker_address=conf_data[mqtt_broker][address],
                                 broker_port=conf_data[mqtt_broker][port],
                                 keepalive=conf_data[temp_sensor][interval] * 3,
                                 infoLogger=infoLogger,
                                 errorLogger=errorLogger,
                                 flag=flag,
                                 sensor_type="TEMP",
                                 bus=bus)

        def on_message_temp_alarm(client, userdata, msg):

            can_message = can.Message(arbitration_id=0x120,
                                      data=[bool(msg.payload)],  # TODO if anything else is sent instead of True/False
                                      is_extended_id=False,
                                      is_remote_frame=False)
            time.sleep(10)
            bus.send(msg=can_message, timeout=5)
            customLogger.info("Temperature alarm registered! Forwarding to CAN!")

        temp_client.set_on_connect(on_connect_temp_sensor)
        temp_client.set_on_publish(on_publish)
        temp_client.set_on_subscribe(on_subscribe_temp_alarm)
        temp_client.set_on_message(on_message_temp_alarm)
<<<<<<< HEAD
=======
        temp_client.connect()
>>>>>>> 505c82bf

    if is_can_load:
        load_client = MQTTClient("load-can-sensor-mqtt-client", transport_protocol=transport_protocol,
                                 protocol_version=mqtt.MQTTv5,
                                 mqtt_username=conf_data[mqtt_broker][mqtt_user],
                                 mqtt_pass=conf_data[mqtt_broker][mqtt_password],
                                 broker_address=conf_data[mqtt_broker][address],
                                 broker_port=conf_data[mqtt_broker][port],
                                 keepalive=2 * 3,
                                 infoLogger=infoLogger,
                                 errorLogger=errorLogger,
                                 flag=flag,
                                 sensor_type="LOAD",
                                 bus=bus)
<<<<<<< HEAD

        def on_message_load_alarm(client, userdata, msg):
=======
>>>>>>> 505c82bf

        def on_message_load_alarm(client, userdata, msg):
            print("HELLLO?")
            can_message = can.Message(arbitration_id=0x121,
                                      data=[bool(msg.payload)],  # TODO if anything else is sent instead of True/False
                                      is_extended_id=False,
                                      is_remote_frame=False)
            time.sleep(10)
            bus.send(msg=can_message, timeout=5)
            customLogger.info("Load alarm registered! Forwarding to CAN!")

        load_client.set_on_connect(on_connect_load_sensor)
        load_client.set_on_publish(on_publish)
<<<<<<< HEAD
        # load_client.set_subscribe(subscribe_load_alarm)
=======
        load_client.set_on_subscribe(on_subscribe_load_alarm)
        load_client.set_on_message(on_message_load_alarm)
        load_client.connect()
>>>>>>> 505c82bf

    if is_can_fuel:
        fuel_client = MQTTClient("fuel-can-sensor-mqtt-client", transport_protocol=transport_protocol,
                                 protocol_version=mqtt.MQTTv5,
                                 mqtt_username=conf_data[mqtt_broker][mqtt_user],
                                 mqtt_pass=conf_data[mqtt_broker][mqtt_password],
                                 broker_address=conf_data[mqtt_broker][address],
                                 broker_port=conf_data[mqtt_broker][port],
                                 keepalive=conf_data[fuel_sensor][interval] * 3,
                                 infoLogger=infoLogger,
                                 errorLogger=errorLogger,
                                 flag=flag,
                                 sensor_type="FUEL",
                                 bus=bus)
<<<<<<< HEAD
        fuel_client.set_on_connect(on_connect_fuel_sensor)
        fuel_client.set_on_publish(on_publish)
        # fuel_client.set_subscribe(subscribe_fuel_alarm)
=======

        def on_message_fuel_alarm(client, userdata, msg):

            can_message = can.Message(arbitration_id=0x122,
                                      data=[bool(msg.payload)],  # TODO if anything else is sent instead of True/False
                                      is_extended_id=False,
                                      is_remote_frame=False)
            time.sleep(10)
            bus.send(msg=can_message, timeout=5)
            customLogger.info("Fuel alarm registered! Forwarding to CAN!")

        fuel_client.set_on_connect(on_connect_fuel_sensor)
        fuel_client.set_on_publish(on_publish)
        fuel_client.set_on_subscribe(on_subscribe_fuel_alarm)
        fuel_client.set_on_message(on_message_fuel_alarm)
        fuel_client.connect()
>>>>>>> 505c82bf

    notifier = can.Notifier(bus, [], timeout=period)
    can_listener = CANListener(temp_client, load_client, fuel_client)
    notifier.add_listener(can_listener)

    while not flag.is_set():  # TODO wait
        # print("WAITING")
        time.sleep(period)

    notifier.stop(timeout=5)
    if temp_client is not None:
        temp_client.disconnect()
    if load_client is not None:
        load_client.disconnect()
    if fuel_client is not None:
        fuel_client.disconnect()
    # TODO on_disconnect


def on_publish(topic, payload, qos):
    pass


def on_subscribe_temp_alarm(client, userdata, flags, rc, props):
    if rc == 0:
        infoLogger.info("CAN Temperature alarm client successfully established connection with MQTT broker!")
        customLogger.debug("CAN Temperature alarm client successfully established connection with MQTT broker!")
    else:
        errorLogger.error("CAN Temperature alarm client failed to establish connection with MQTT broker!")
        customLogger.critical("CAN Temperature alarm client failed to establish connection with MQTT broker!")


def on_subscribe_load_alarm(client, userdata, flags, rc, props):
    if rc == 0:
        infoLogger.info("CAN Load alarm client successfully established connection with MQTT broker!")
        customLogger.debug("CAN Load alarm client successfully established connection with MQTT broker!")
    else:
        errorLogger.error("CAN Load alarm client failed to establish connection with MQTT broker!")
        customLogger.critical("CAN Load alarm client failed to establish connection with MQTT broker!")


def on_subscribe_fuel_alarm(client, userdata, flags, rc, props):
    if rc == 0:
        infoLogger.info("CAN Load alarm client successfully established connection with MQTT broker!")
        customLogger.debug("CAN Load alarm client successfully established connection with MQTT broker!")
        client.subscribe(fuel_alarm_topic, qos=qos)
    else:
        errorLogger.error("CAN Load alarm client failed to establish connection with MQTT broker!")
        customLogger.critical("CAN Load alarm client failed to establish connection with MQTT broker!")


# TODO same method differed string
def on_connect_temp_sensor(client, userdata, flags, rc, props):
    if rc == 0:
        infoLogger.info("CAN Temperature sensor successfully established connection with MQTT broker!")
        customLogger.debug("CAN Temperature sensor successfully established connection with MQTT broker!")
        client.subscribe(temp_alarm_topic, qos=qos)
    else:
        errorLogger.error("CAN Temperature sensor failed to establish connection with MQTT broker!")
        customLogger.critical("CAN Temperature sensor failed to establish connection with MQTT broker!")


def on_connect_load_sensor(client, userdata, flags, rc, props):
    if rc == 0:
        infoLogger.info("CAN Load sensor successfully established connection with MQTT broker!")
        customLogger.debug("CAN Load sensor successfully established connection with MQTT broker!")
        client.subscribe(load_alarm_topic, qos=qos)
    else:
        errorLogger.error("CAN Load sensor failed to establish connection with MQTT broker!")
        customLogger.critical("CAN Load sensor failed to establish connection with MQTT broker!")


def on_connect_fuel_sensor(client, userdata, flags, rc, props):
    if rc == 0:
        infoLogger.info("CAN Fuel sensor successfully established connection with MQTT broker!")
        customLogger.debug("CAN Fuel sensor successfully established connection with MQTT broker!")
        client.subscribe(fuel_alarm_topic, qos=qos)
    else:
        errorLogger.error("CAN Fuel sensor failed to establish connection with MQTT broker!")
        customLogger.critical("CAN Fuel sensor failed to establish connection with MQTT broker!")


class CANListener (can.Listener):
    def __init__(self, temp_client, load_client, fuel_client):
        if temp_client is not None:
            temp_client.connect()
        self.temp_client = temp_client

        if load_client is not None:
            load_client.connect()
        self.load_client = load_client

        if fuel_client is not None:
            fuel_client.connect()
        self.fuel_client = fuel_client

    def on_message_received(self, msg):
        # msg.data is a byte array, need to turn it into a single value

        float_value = struct.unpack('d', msg.data)[0]

        # this is part of CAN transmit ticket

        if self.temp_client is not None:
            self.temp_client.try_reconnect()
        if self.load_client is not None:
            self.load_client.try_reconnect()
        if self.fuel_client is not None:
            self.fuel_client.try_reconnect()
        if hex(msg.arbitration_id) == "0x123" and self.temp_client is not None:
            self.temp_client.publish(
                temp_topic, data_pattern.format(
                    "{:.2f}".format(float_value), str(
                        time.strftime(
                            time_format, time.localtime())), celzius), qos)
<<<<<<< HEAD
            customLogger.info(
                "Temperature: " +
                data_pattern.format(
                    "{:.2f}".format(float_value),
                    str(
                        time.strftime(
                            time_format,
                            time.localtime())),
                    celzius))
=======
            customLogger.info("Temperature: " + data_pattern.format("{:.2f}".format(float_value),
                                                                    str(time.strftime(time_format, time.localtime())),
                                                                    celzius))
>>>>>>> 505c82bf
        elif hex(msg.arbitration_id) == "0x124" and self.load_client is not None:
            self.load_client.publish(load_topic, data_pattern.format("{:.2f}".format(float_value),
                                                                     str(time.strftime(time_format, time.localtime())),
                                                                     celzius), qos)
            customLogger.info("Load: " + data_pattern.format("{:.2f}".format(float_value),
                                                             str(time.strftime(time_format, time.localtime())),
                                                             kg))
        elif hex(msg.arbitration_id) == "0x125" and self.fuel_client is not None:
            self.fuel_client.publish(fuel_topic, data_pattern.format("{:.2f}".format(float_value),
                                                                     str(time.strftime(time_format, time.localtime())),
                                                                     celzius), qos)
            customLogger.info("Fuel: " + data_pattern.format("{:.2f}".format(float_value),
                                                             str(time.strftime(time_format, time.localtime())),
                                                             _l))<|MERGE_RESOLUTION|>--- conflicted
+++ resolved
@@ -104,10 +104,7 @@
         temp_client.set_on_publish(on_publish)
         temp_client.set_on_subscribe(on_subscribe_temp_alarm)
         temp_client.set_on_message(on_message_temp_alarm)
-<<<<<<< HEAD
-=======
         temp_client.connect()
->>>>>>> 505c82bf
 
     if is_can_load:
         load_client = MQTTClient("load-can-sensor-mqtt-client", transport_protocol=transport_protocol,
@@ -122,11 +119,6 @@
                                  flag=flag,
                                  sensor_type="LOAD",
                                  bus=bus)
-<<<<<<< HEAD
-
-        def on_message_load_alarm(client, userdata, msg):
-=======
->>>>>>> 505c82bf
 
         def on_message_load_alarm(client, userdata, msg):
             print("HELLLO?")
@@ -140,13 +132,9 @@
 
         load_client.set_on_connect(on_connect_load_sensor)
         load_client.set_on_publish(on_publish)
-<<<<<<< HEAD
-        # load_client.set_subscribe(subscribe_load_alarm)
-=======
         load_client.set_on_subscribe(on_subscribe_load_alarm)
         load_client.set_on_message(on_message_load_alarm)
         load_client.connect()
->>>>>>> 505c82bf
 
     if is_can_fuel:
         fuel_client = MQTTClient("fuel-can-sensor-mqtt-client", transport_protocol=transport_protocol,
@@ -161,11 +149,6 @@
                                  flag=flag,
                                  sensor_type="FUEL",
                                  bus=bus)
-<<<<<<< HEAD
-        fuel_client.set_on_connect(on_connect_fuel_sensor)
-        fuel_client.set_on_publish(on_publish)
-        # fuel_client.set_subscribe(subscribe_fuel_alarm)
-=======
 
         def on_message_fuel_alarm(client, userdata, msg):
 
@@ -182,7 +165,6 @@
         fuel_client.set_on_subscribe(on_subscribe_fuel_alarm)
         fuel_client.set_on_message(on_message_fuel_alarm)
         fuel_client.connect()
->>>>>>> 505c82bf
 
     notifier = can.Notifier(bus, [], timeout=period)
     can_listener = CANListener(temp_client, load_client, fuel_client)
@@ -298,21 +280,9 @@
                     "{:.2f}".format(float_value), str(
                         time.strftime(
                             time_format, time.localtime())), celzius), qos)
-<<<<<<< HEAD
-            customLogger.info(
-                "Temperature: " +
-                data_pattern.format(
-                    "{:.2f}".format(float_value),
-                    str(
-                        time.strftime(
-                            time_format,
-                            time.localtime())),
-                    celzius))
-=======
             customLogger.info("Temperature: " + data_pattern.format("{:.2f}".format(float_value),
                                                                     str(time.strftime(time_format, time.localtime())),
                                                                     celzius))
->>>>>>> 505c82bf
         elif hex(msg.arbitration_id) == "0x124" and self.load_client is not None:
             self.load_client.publish(load_topic, data_pattern.format("{:.2f}".format(float_value),
                                                                      str(time.strftime(time_format, time.localtime())),
