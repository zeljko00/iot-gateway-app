--- conflicted
+++ resolved
@@ -51,13 +51,8 @@
     def connect(self):
         while not self.client.is_connected() and not self.flag.is_set():
             try:
-<<<<<<< HEAD
-                self.infoLogger.info(self.sensor_type +
-                                     " sensor establishing connection with MQTT broker!")  # TODO alarm vs sensor
-=======
                 # TODO alarm vs sensor
                 self.infoLogger.info(self.sensor_type + " sensor establishing connection with MQTT broker!")
->>>>>>> 505c82bf
                 print(self.broker_address, self.broker_port)
                 self.client.connect(self.broker_address, port=self.broker_port, keepalive=self.keepalive)
                 self.client.loop_start()
